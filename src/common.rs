--- conflicted
+++ resolved
@@ -14,21 +14,7 @@
 /// frequency of the node
 pub type Freq = f64;
 
-<<<<<<< HEAD
-/// Type of DNA sequence
-///
-/// If the style of sequence (i.e. circular or linear) matters
-/// in your use case, please use `StyledSequence`.
-pub type Sequence = Vec<u8>;
-
-/// Convert Sequence(Vec<u8>) into &str
-/// useful in displaying
-pub fn sequence_to_string(seq: &Sequence) -> &str {
-    std::str::from_utf8(seq).unwrap()
-}
-
-/// Type of Genome, the collection of sequences.
-pub type Genome = Vec<Sequence>;
+// TMP
 
 /// Position information
 pub struct Pos {
@@ -48,30 +34,8 @@
     source: Option<Region>,
 }
 
-/// Struct for storing multiple emissions, reads.
-///
-#[derive(Debug, Clone)]
-pub struct Reads {
-    pub reads: Vec<Sequence>,
-}
+// END OF TMP
 
-impl Reads {
-    /// Constructor of reads
-    pub fn from(reads: Vec<Sequence>) -> Self {
-        Reads { reads }
-    }
-    /// get an iterator over the reads
-    pub fn iter(&self) -> impl Iterator<Item = &Sequence> + '_ {
-        self.reads.iter()
-    }
-    /// the number of reads.
-    pub fn len(&self) -> usize {
-        self.reads.len()
-    }
-}
-
-=======
->>>>>>> c1991a52
 ///
 /// null base
 ///
