//!
//! De bruijn graph definitions
//!
//!
use super::edge_centric::{
    EDbg, EDbgEdge, EDbgEdgeBase, EDbgNode, IntersectionBase, SimpleEDbg, SimpleEDbgEdge,
    SimpleEDbgEdgeWithAttr, SimpleEDbgNode, SimpleEDbgWithAttr,
};
use super::impls::{SimpleDbg, SimpleDbgEdge, SimpleDbgNode};
use super::json::DbgAsJson;
use crate::common::{CopyNum, Reads, Seq, SeqStyle, Sequence, StyledSequence, NULL_BASE};
use crate::dbg::flow_intersection::FlowIntersection;
use crate::dbg::hashdbg_v2::HashDbg;
use crate::graph::compact::remove_deadends;
use crate::graph::iterators::{ChildEdges, EdgesIterator, NodesIterator, ParentEdges};
use crate::kmer::common::kmers_to_string;
use crate::kmer::kmer::styled_sequence_to_kmers;
use crate::kmer::{KmerLike, NullableKmer};
use crate::min_flow::flow::{Flow, FlowEdgeBase};
use crate::min_flow::min_cost_flow_from;
use crate::vector::{DenseStorage, EdgeVec, NodeVec};
use fnv::{FnvHashMap as HashMap, FnvHashSet as HashSet};
use itertools::{iproduct, izip, Itertools};
use petgraph::graph::{DefaultIx, DiGraph, EdgeIndex, Graph, NodeIndex};
use petgraph::{Direction, EdgeType};
use serde::{Deserialize, Serialize};

pub type NodeCopyNums = NodeVec<DenseStorage<CopyNum>>;
pub type EdgeCopyNums = EdgeVec<DenseStorage<CopyNum>>;

///
/// (Node-centric) De bruijn graph struct
/// k
///
#[derive(Clone)]
pub struct Dbg<N: DbgNodeBase, E: DbgEdgeBase> {
    ///
    /// k-mer size
    ///
    k: usize,
    ///
    /// backend DiGraph with node-centric representation
    ///
    pub graph: DiGraph<N, E>,
}

pub trait DbgNodeBase: Clone + std::fmt::Display + PartialEq {
    type Kmer: KmerLike + NullableKmer;
    ///
    /// Kmer of this node of the Dbg
    fn kmer(&self) -> &Self::Kmer;
    ///
    /// Single base assigned to this node in Dbg
    /// Last base of kmer will be used as an emission
    fn emission(&self) -> u8 {
        self.kmer().last()
    }
    ///
    /// this node is emittable or not?
    /// i.e. emission is not b'X'.
    ///
    fn is_emittable(&self) -> bool {
        self.emission() != NULL_BASE
    }
    ///
    /// check if k-mer of this node is head (NNNNA)
    ///
    fn is_head(&self) -> bool {
        self.kmer().is_head()
    }
    ///
    /// check if k-mer of this node is tail (ANNNN)
    ///
    fn is_tail(&self) -> bool {
        self.kmer().is_tail()
    }
}

pub trait DbgEdgeBase: Clone + std::fmt::Display + PartialEq {}

///
/// Trait for nodes in Dbg (with integer copy numbers)
///
pub trait DbgNode: DbgNodeBase {
    fn new(kmer: Self::Kmer, copy_num: CopyNum) -> Self;
    ///
    /// Copy number count of this node in Dbg
    fn copy_num(&self) -> CopyNum;
    ///
    /// Modify copy number count of this node
    fn set_copy_num(&mut self, copy_num: CopyNum);
    ///
    /// calculate the genome size of this node
    ///
    fn genome_size(&self) -> CopyNum {
        if self.is_emittable() {
            self.copy_num()
        } else {
            0
        }
    }
}

///
/// Trait for edges in Dbg (with integer copy numbers)
///
pub trait DbgEdge: DbgEdgeBase {
    fn new(copy_num: Option<CopyNum>) -> Self;
    ///
    /// Copy number count of this edge in Dbg
    /// None if number is not assigned. (i.e. random transition)
    fn copy_num(&self) -> Option<CopyNum>;
    ///
    /// Modify copy number count of this edge
    fn set_copy_num(&mut self, copy_num: Option<CopyNum>);
}

///
/// Basic graph operations for Dbg
/// without requirement of copy numbers
///
impl<N: DbgNodeBase, E: DbgEdgeBase> Dbg<N, E> {
    /// k-mer size of the de Bruijn Graph
    pub fn k(&self) -> usize {
        self.k
    }
    /// create iterator of all nodes
    /// Item of the iterator is `(NodeIndex, &N)`.
    pub fn nodes(&self) -> NodesIterator<N> {
        NodesIterator::new(&self.graph)
    }
    /// create iterator of all nodes
    /// Item of the iterator is
    /// `(EdgeIndex, NodeIndex of source, NodeIndex of target, &E)`.
    pub fn edges(&self) -> EdgesIterator<E> {
        EdgesIterator::new(&self.graph)
    }
    /// create iterator of all child edges of the node
    ///
    /// Item of the iterator is `(EdgeIndex, NodeIndex, Edge weight)`
    ///
    /// * `EdgeIndex` is index of edge (node, child)
    /// * `NodeIndex` is index of child
    /// * `EdgeWeight` is of the edge transition
    pub fn childs(&self, node: NodeIndex) -> ChildEdges<E> {
        ChildEdges::new(&self.graph, node)
    }
    /// create iterator of all parent edges of the node
    ///
    /// Item of the iterator is `(EdgeIndex, NodeIndex, Edge weight)`
    ///
    /// * `EdgeIndex` is index of edge (parent, node)
    /// * `NodeIndex` is index of parent
    /// * `EdgeWeight` is of the edge transition
    pub fn parents(&self, node: NodeIndex) -> ParentEdges<E> {
        ParentEdges::new(&self.graph, node)
    }
    /// Return the number of nodes in the graph
    pub fn n_nodes(&self) -> usize {
        self.graph.node_count()
    }
    /// Return the number of edges in the graph
    pub fn n_edges(&self) -> usize {
        self.graph.edge_count()
    }
    /// count in degree
    pub fn in_degree(&self, node: NodeIndex) -> usize {
        self.graph.edges_directed(node, Direction::Incoming).count()
    }
    /// count out degree
    pub fn out_degree(&self, node: NodeIndex) -> usize {
        self.graph.edges_directed(node, Direction::Outgoing).count()
    }
    /// Get a reference of node weight
    pub fn node(&self, node: NodeIndex) -> &N {
        self.graph.node_weight(node).unwrap()
    }
    /// Get a reference of edge weight
    pub fn edge(&self, edge: EdgeIndex) -> &E {
        self.graph.edge_weight(edge).unwrap()
    }
    /// convert node to kmer reference
    pub fn kmer(&self, node: NodeIndex) -> &N::Kmer {
        self.graph.node_weight(node).unwrap().kmer()
    }
    /// convert node to emission
    pub fn emission(&self, node: NodeIndex) -> u8 {
        self.graph.node_weight(node).unwrap().emission()
    }
    /// determine if the node is emittable or not
    pub fn is_emittable(&self, node: NodeIndex) -> bool {
        self.graph.node_weight(node).unwrap().is_emittable()
    }
    /// determine if the node is emittable or not
    pub fn is_starting_or_ending(&self, node: NodeIndex) -> bool {
        let kmer = self.kmer(node);
        kmer.is_left_end() || kmer.is_right_end()
    }
    /// check if two nodes `a, b: NodeIndex` is connected or not
    pub fn contains_edge(&self, a: NodeIndex, b: NodeIndex) -> bool {
        self.graph.contains_edge(a, b)
    }
    /// Lookup an edge from `a: NodeIndex` to `b: NodeIndex`.
    pub fn find_edge(&self, a: NodeIndex, b: NodeIndex) -> Option<EdgeIndex> {
        self.graph.find_edge(a, b)
    }
    /// The number of edges from `a: NodeIndex` to `b: NodeIndex`.
    pub fn count_edge(&self, a: NodeIndex, b: NodeIndex) -> usize {
        self.graph.edges_connecting(a, b).count()
    }
    /// Check if the edge is a warping edge or not.
    /// warping edge is edges like `ANNNN -> NNNNC`
    pub fn is_warp_edge(&self, edge: EdgeIndex) -> bool {
        let (v, w) = self.graph.edge_endpoints(edge).unwrap();
        self.kmer(v).is_tail() && self.kmer(w).is_head()
    }
    ///
    /// convert an edge e -> its source and target (v, w)
    ///
    pub fn edge_endpoints(&self, edge: EdgeIndex) -> Option<(NodeIndex, NodeIndex)> {
        self.graph.edge_endpoints(edge)
    }
    /// Lookup a node from k-mer. It takes O(V).
    pub fn find_node_from_kmer(&self, kmer: &N::Kmer) -> Option<NodeIndex> {
        assert_eq!(kmer.k(), self.k());
        self.graph.node_indices().find(|&v| self.kmer(v) == kmer)
    }
    /// Lookup an edge from k+1-mer. It takes O(E).
    pub fn find_edge_from_kp1mer(&self, kp1mer: &N::Kmer) -> Option<EdgeIndex> {
        assert_eq!(kp1mer.k(), self.k() + 1);
        let prefix = kp1mer.prefix();
        let suffix = kp1mer.suffix();
        self.edges()
            .find(|(_, v, w, _)| self.kmer(*v) == &prefix && self.kmer(*w) == &suffix)
            .map(|(e, _, _, _)| e)
    }
    /// List up source nodes (= nodes with no incoming edges)
    pub fn get_sources(&self) -> Vec<NodeIndex> {
        self.graph
            .node_indices()
            .filter(|&node| self.graph.edges_directed(node, Direction::Incoming).count() == 0)
            .collect()
    }
    /// List up sink nodes (= nodes with no outgoing edges)
    pub fn get_sinks(&self) -> Vec<NodeIndex> {
        self.graph
            .node_indices()
            .filter(|&node| self.graph.edges_directed(node, Direction::Outgoing).count() == 0)
            .collect()
    }
}
impl<N: DbgNodeBase, E: DbgEdgeBase> Dbg<N, E> {
    ///
    /// NodeIndex(s) of heads/tails
    ///
    pub fn tips_base(&self) -> IntersectionBase<N::Kmer> {
        // construct IntersectionBase directly from node-centric dbg
        let mut in_nodes = Vec::new();
        let mut out_nodes = Vec::new();
        for (node, weight) in self.nodes() {
            // ANNN
            if weight.kmer().is_tail() {
                in_nodes.push(node);
            }
            // NNNA
            if weight.kmer().is_head() {
                out_nodes.push(node);
            }
        }
        IntersectionBase::new(N::Kmer::null_kmer(self.k()), in_nodes, out_nodes)
    }
    /// Check if there is no node duplicates.
    pub fn has_no_duplicated_node(&self) -> bool {
        let mut s = HashSet::default();
        for (_, weight) in self.nodes() {
            let kmer = weight.kmer().clone();
            if s.contains(&kmer) {
                return false;
            } else {
                s.insert(kmer);
            }
        }
        true
    }
    ///
    /// Check if there is no parallel edges.
    ///
    pub fn has_no_parallel_edge(&self) -> bool {
        self.edges().all(|(_, v, w, _)| self.count_edge(v, w) == 1)
    }
    ///
    /// Check if backend-graph is valid.
    ///
    /// Complexity: O(|V|^2)
    ///
    pub fn is_graph_valid(&self) -> bool {
        let m = self.to_kmer_map();
        for (v, weight) in self.nodes() {
            // if graph has child kmer, the graph should have an edge
            // from the node to the child.
            for child in weight.kmer().childs() {
                if let Some(&w) = m.get(&child) {
                    if !self.contains_edge(v, w) {
                        println!("is_graph_valid: two kmers {}/{} (node index {}/{}) do not have an edge!", weight.kmer(), child, v.index(), w.index());
                        return false;
                    }
                }
            }

            // if graph has parent kmer, the graph should have an edge
            // from the parent to the node.
            for parent in weight.kmer().parents() {
                if let Some(&w) = m.get(&parent) {
                    if !self.contains_edge(w, v) {
                        println!("is_graph_valid: two kmers {}/{} (node index {}/{}) do not have an edge!", parent, weight.kmer(), w.index(), v.index());
                        return false;
                    }
                }
            }
        }
        true
    }
    ///
    /// count the number of nodes with (in_degree, out_degree).
    ///
    pub fn degree_stats(&self) -> HashMap<(usize, usize), usize> {
        let mut h = HashMap::default();
        for (node, _) in self.nodes() {
            *h.entry((self.in_degree(node), self.out_degree(node)))
                .or_insert(0) += 1;
        }
        h
    }
}
impl<N: DbgNode, E: DbgEdge> Dbg<N, E> {
    ///
    /// NodeIndex(s) of heads/tails
    ///
    pub fn tips(&self) -> FlowIntersection<N::Kmer> {
        let ib = self.tips_base();
        self.to_flow_intersection(&ib, None)
    }
}

///
/// Basic properties related to copy numbers
///
impl<N: DbgNode, E: DbgEdge> Dbg<N, E> {
    ///
    /// Get the total genome size of this de bruijn graph
    /// It can be calculated by the sum of genome sizes
    /// of all emittable nodes.
    ///
    pub fn genome_size(&self) -> CopyNum {
        self.nodes().map(|(_, weight)| weight.genome_size()).sum()
    }
    /// CopyNums of nodes are consistent, that is
    /// 'sum of copynums of childs' == 'sum of copynums of siblings'
    /// for each kmers
    pub fn has_consistent_node_copy_nums(&self) -> bool {
        self.to_edbg().has_consistent_copy_nums()
    }
    /// CopyNums of edges are consistent?
    /// i.e. the sum of copy numbers on in-edges and out-edges
    /// are equal to the copy numbers of the node.
    ///
    /// Head/tail nodes will break this consistency
    /// because warping edges (from tail to head) do not have copy number.
    pub fn has_consistent_edge_copy_nums(&self) -> bool {
        self.nodes().all(|(node, weight)| {
            let in_copy_nums: Option<CopyNum> = self
                .graph
                .edges_directed(node, Direction::Incoming)
                .map(|e| e.weight().copy_num())
                .sum();
            let out_copy_nums: Option<CopyNum> = self
                .graph
                .edges_directed(node, Direction::Outgoing)
                .map(|e| e.weight().copy_num())
                .sum();

            // if the node is head or tail, allow the inconsistency.
            if weight.is_head() || weight.is_tail() {
                true
            } else {
                in_copy_nums == out_copy_nums
            }
        })
    }
    /// Check if all the edges has a copy number
    /// except the warp edges (ANNN -> NNNC)
    ///
    pub fn is_edge_copy_nums_assigned(&self) -> bool {
        self.edges()
            .all(|(e, _, _, ew)| self.is_warp_edge(e) || ew.copy_num().is_some())
    }
    ///
    /// Check the Dbg struct is valid.
    ///
    /// * no parallel edge
    /// * no duplicated node
    /// * copy_nums of nodes are consistent
    /// * copy_nums of edges are consistent
    /// * backend DiGraph is valid
    ///
    pub fn is_valid(&self) -> bool {
        self.has_consistent_node_copy_nums()
            && self.has_consistent_edge_copy_nums()
            && self.has_no_duplicated_node()
            && self.has_no_parallel_edge()
            && self.is_graph_valid()
    }
    ///
    /// Get the number of ambiguous intersections
    ///
    pub fn n_ambiguous_intersections(&self) -> usize {
        self.iter_intersections()
            .filter(|i| i.is_ambiguous())
            .count()
    }
    ///
    /// Get the number of traverse choices
    ///
    pub fn n_traverse_choices(&self) -> usize {
        let (_, n_choices) = self.to_styled_seqs_with_n_choices();
        n_choices
    }
    ///
    /// count kmers which is has_null=true.
    ///
    pub fn n_kmers_with_null(&self) -> usize {
        self.nodes()
            .filter(|(_, weight)| weight.kmer().has_null())
            .count()
    }
    ///
    /// get the number of dead (= x0) nodes.
    ///
    pub fn n_dead_nodes(&self) -> usize {
        self.nodes()
            .filter(|(_, weight)| weight.copy_num() == 0)
            .count()
    }
    ///
    ///
    ///
    pub fn copy_num_stats(&self) -> HashMap<usize, usize> {
        let mut h = HashMap::default();
        for (_, weight) in self.nodes() {
            *h.entry(weight.copy_num()).or_insert(0) += 1;
        }
        h
    }
    ///
    /// Get copy_num of the node
    ///
    pub fn copy_num(&self, node: NodeIndex) -> CopyNum {
        self.node(node).copy_num()
    }
}

///
/// For Node/Edge CopyNums vector
///
impl<N: DbgNode, E: DbgEdge> Dbg<N, E> {
    ///
    /// Create the NodeVec with copy numbers of each node
    ///
    pub fn to_node_copy_nums(&self) -> NodeCopyNums {
        let mut v: NodeCopyNums = NodeCopyNums::new(self.n_nodes(), 0);
        for (node, weight) in self.nodes() {
            v[node] = weight.copy_num();
        }
        v
    }
    ///
    /// Get a vector of edge copy numbers (`vec[edge.index()] = edge.copy_num()`)
    ///
    /// copy_num of warp edge (tail -> head) is unassigned, so it will be
    /// filled with 0.
    ///
    pub fn to_edge_copy_nums(&self) -> Option<EdgeCopyNums> {
        if self.is_edge_copy_nums_assigned() {
            let mut v: EdgeCopyNums = EdgeCopyNums::new(self.n_edges(), 0);
            for (edge, _, _, weight) in self.edges() {
                if self.is_warp_edge(edge) {
                    v[edge] = 0;
                } else {
                    v[edge] = weight.copy_num().unwrap();
                }
            }
            Some(v)
        } else {
            None
        }
    }
    ///
    /// Assign copy numbers to all nodes at a time, specified by copy_nums NodeCopyNums vector.
    ///
    /// It returns the copy_nums are updated or not.
    ///
    pub fn set_node_copy_nums(&mut self, copy_nums: &NodeCopyNums) -> bool {
        // vector length assertion
        assert!(copy_nums.len() == self.n_nodes());
        let mut is_updated = false;

        for (i, node_weight_mut) in self.graph.node_weights_mut().enumerate() {
            let node = NodeIndex::new(i);
            let copy_num = copy_nums[node];
            if node_weight_mut.copy_num() != copy_num {
                is_updated = true;
            }
            node_weight_mut.set_copy_num(copy_num);
        }

        is_updated
    }
    ///
    /// Assign copy numbers to all edges at a time, specified by copy_nums EdgeCopyNums vector.
    ///
    /// It returns the copy_nums are updated or not.
    ///
    pub fn set_edge_copy_nums(&mut self, copy_nums: Option<&EdgeCopyNums>) -> bool {
        // vector length assertion
        assert!(copy_nums.is_none() || copy_nums.unwrap().len() == self.n_edges());
        let mut is_updated = false;

        for edge in self.graph.edge_indices() {
            let is_warp_edge = self.is_warp_edge(edge);
            let edge_weight_mut = self.graph.edge_weight_mut(edge).unwrap();

            let copy_num = if is_warp_edge {
                // copy num of warp edges is always unassigned.
                None
            } else {
                // assign the value of vector for normal edges.
                match copy_nums {
                    None => None,
                    Some(copy_nums) => Some(copy_nums[edge]),
                }
            };

            // check the new_copy_num is different from the original copy num
            if edge_weight_mut.copy_num() != copy_num {
                is_updated = true;
            }
            edge_weight_mut.set_copy_num(copy_num)
        }

        is_updated
    }
    ///
    /// Get a concatenated sequence from node list
    ///
    fn to_styled_seq_of_nodes(&self, nodes: &[NodeIndex]) -> Option<StyledSequence> {
        if nodes.len() == 0 {
            Some(StyledSequence::linear_fragment(vec![]))
        } else {
            let bases = self.kmer(*nodes.first().unwrap()).to_bases();

            // skip first element
            let mut iter = nodes.iter();
            iter.next();

            let seq = iter.fold(bases, |mut bases, &node| {
                bases.push(self.emission(node));
                bases
            });
            Some(StyledSequence::linear_fragment(seq))
        }
    }
    ///
    /// Calculate a path (= a list of nodes) that gives the sequence as a emission along the path
    /// as a sequence with SeqStyle::Linear.
    ///
    fn to_nodes_of_seq(&self, seq: &[u8]) -> Result<Vec<NodeIndex>, KmerNotFoundError<N::Kmer>> {
        let styled_sequence = StyledSequence::new(seq.to_vec(), SeqStyle::Linear);
        self.to_nodes_of_styled_seq(&styled_sequence)
    }
    ///
    /// Given a StyledSequence, calculate a path (= a list of nodes) that gives
    /// the sequence as a emission along the path.
    ///
    /// If the sequence cannot be emitted using a path in the dbg, returns None.
    ///
    fn to_nodes_of_styled_seq(
        &self,
        seq: &StyledSequence,
    ) -> Result<Vec<NodeIndex>, KmerNotFoundError<N::Kmer>> {
        let m = self.to_kmer_map();
        let mut nodes: Vec<NodeIndex> = Vec::new();
        let mut missing_kmers = Vec::new();
        for kmer in styled_sequence_to_kmers(seq, self.k()) {
            match m.get(&kmer) {
                None => missing_kmers.push(kmer.clone()),
                Some(&node) => nodes.push(node),
            }
        }

        if missing_kmers.is_empty() {
            Ok(nodes)
        } else {
            Err(KmerNotFoundError::new(missing_kmers))
        }
    }
    ///
    /// generate node/edge copy numbers of the given sequence as SeqStyle::Linear
    ///
    pub fn to_copy_nums_of_seq(
        &self,
        seq: &[u8],
    ) -> Result<(NodeCopyNums, EdgeCopyNums), KmerNotFoundError<N::Kmer>> {
        let styled_sequence = StyledSequence::new(seq.to_vec(), SeqStyle::Linear);
        self.to_copy_nums_of_styled_seq(&styled_sequence)
    }
    ///
    /// generate node/edge copy numbers of the given multiple sequences
    /// useful for benchmarking
    ///
    /// returns None if any of kmers in the seqs does not exist in dBG.
    ///
    pub fn to_copy_nums_of_styled_seqs<T>(
        &self,
        seqs: T,
    ) -> Result<(NodeCopyNums, EdgeCopyNums), KmerNotFoundError<N::Kmer>>
    where
        T: IntoIterator,
        T::Item: AsRef<StyledSequence>,
    {
        let mut nc_ret: NodeCopyNums = NodeCopyNums::new(self.n_nodes(), 0);
        let mut ec_ret: EdgeCopyNums = EdgeCopyNums::new(self.n_edges(), 0);
        let mut missing_kmers = Vec::new();

        for seq in seqs {
            let s = seq.as_ref();
            match self.to_copy_nums_of_styled_seq(seq.as_ref()) {
                Ok((nc, ec)) => {
                    nc_ret += &nc;
                    ec_ret += &ec;
                }
                Err(mut missings) => missing_kmers.append(missings.missing_kmers_mut()),
            }
        }

        if missing_kmers.is_empty() {
            Ok((nc_ret, ec_ret))
        } else {
            Err(KmerNotFoundError::new(missing_kmers))
        }
    }
    ///
    /// generate node/edge copy numbers of the given sequence
    ///
    pub fn to_copy_nums_of_styled_seq(
        &self,
        seq: &StyledSequence,
    ) -> Result<(NodeCopyNums, EdgeCopyNums), KmerNotFoundError<N::Kmer>> {
        // vectors to be returned
        let mut nc: NodeCopyNums = NodeCopyNums::new(self.n_nodes(), 0);
        let mut ec: EdgeCopyNums = EdgeCopyNums::new(self.n_edges(), 0);

        match self.to_nodes_of_styled_seq(seq) {
            Err(err) => Err(err),
            Ok(nodes) => {
                // add node counts
                for &node in nodes.iter() {
                    nc[node] += 1;
                }

                // add edge counts
                for (&node_a, &node_b) in nodes.iter().tuple_windows() {
                    let edge = self
                        .find_edge(node_a, node_b)
                        .expect("there is no corresponding edge in the dbg");
                    ec[edge] += 1;
                }

                if !seq.style().is_fragment() {
                    // add edge between tail and head if the path is circle.
                    let head = nodes.first().unwrap();
                    let tail = nodes.last().unwrap();
                    let edge = self
                        .find_edge(*tail, *head)
                        .expect("there is no corresponding edge in the dbg");
                    ec[edge] += 1;
                }

                Ok((nc, ec))
            }
        }
    }
    pub fn set_copy_nums_by_styled_seq<T>(&mut self, seqs: T)
    where
        T: IntoIterator,
        T::Item: AsRef<StyledSequence>,
    {
        let (copy_nums_true, _) =
            self.to_copy_nums_of_styled_seqs(seqs)
                .unwrap_or_else(|missing_kmers| {
                    panic!(
                        "some true k-mers ({}) are not in the dbg",
                        kmers_to_string(&missing_kmers)
                    )
                });
        self.set_node_copy_nums(&copy_nums_true);
    }
}

#[derive(Clone, Debug)]
pub struct KmerNotFoundError<K: KmerLike>(Vec<K>);
impl<K: KmerLike> KmerNotFoundError<K> {
    pub fn new(missing_kmers: Vec<K>) -> Self {
        KmerNotFoundError(missing_kmers)
    }
    pub fn missing_kmers(&self) -> &[K] {
        &self.0
    }
    pub fn missing_kmers_mut(&mut self) -> &mut Vec<K> {
        &mut self.0
    }
}
impl<K: KmerLike> std::fmt::Display for KmerNotFoundError<K> {
    fn fmt(&self, f: &mut std::fmt::Formatter) -> std::fmt::Result {
        write!(
            f,
            "some kmers ({}) are missing",
            kmers_to_string(self.missing_kmers())
        )
    }
}

impl<N: DbgNode, E: DbgEdge> Dbg<N, E> {
    ///
    /// to kmer count profile
    ///
    pub fn to_kmer_profile(&self) -> HashMap<N::Kmer, CopyNum> {
        let mut hm = HashMap::default();
        for (_node, weight) in self.nodes() {
            hm.insert(weight.kmer().clone(), weight.copy_num());
        }
        hm
    }
    ///
    /// generate the list of copy numbers in the dbg.
    ///
    pub fn to_copy_nums_list(&self) -> HashMap<CopyNum, Vec<NodeIndex>> {
        let mut hm = HashMap::default();
        for (node, weight) in self.nodes() {
            let copy_num = weight.copy_num();
            hm.entry(copy_num).or_insert_with(|| Vec::new()).push(node);
        }
        hm
    }
}

impl<N: DbgNodeBase, E: DbgEdgeBase> Dbg<N, E> {
    ///
    /// find the kmer in the de bruijn graph
    ///
    pub fn get_kmer(&self, kmer: &N::Kmer) -> Option<NodeIndex> {
        self.nodes()
            .find(|(_, weight)| weight.kmer() == kmer)
            .map(|(node, _)| node)
    }
    ///
    /// create hashmap from kmer to node index in the dbg.
    ///
    pub fn to_kmer_map(&self) -> HashMap<N::Kmer, NodeIndex> {
        let mut hm = HashMap::default();
        for (node, weight) in self.nodes() {
            hm.insert(weight.kmer().clone(), node);
        }
        hm
    }
}

///
/// Seq addition
/// TODO
///
impl<N: DbgNode, E: DbgEdge> Dbg<N, E> {
    ///
    /// Add kmer to the de bruijn graph
    /// if kmer already exists in the graph, update the copy_num
    ///
    /// It does not works Dbg with edge-copy-nums.
    ///
    pub fn add_kmer(&mut self, kmer: N::Kmer, copy_num: CopyNum) -> NodeIndex {
        match self.get_kmer(&kmer) {
            Some(node) => {
                // update the exising node
                let current_copy_num = self.graph.node_weight(node).unwrap().copy_num();
                self.graph
                    .node_weight_mut(node)
                    .unwrap()
                    .set_copy_num(current_copy_num + copy_num);
                node
            }
            None => {
                // add a new node
                let node = self.graph.add_node(N::new(kmer.clone(), copy_num));

                // add edges between parents/childs
                for parent_kmer in kmer.parents() {
                    if let Some(parent) = self.get_kmer(&parent_kmer) {
                        // add edge parent_kmer -> kmer
                        self.graph.add_edge(parent, node, E::new(None));
                    }
                }
                for child_kmer in kmer.childs() {
                    if let Some(child) = self.get_kmer(&child_kmer) {
                        // add edge child_kmer -> kmer
                        self.graph.add_edge(node, child, E::new(None));
                    }
                }
                node
            }
        }
    }
    ///
    /// For source node (= no incoming edges), add all starting kmers of the node.
    ///
    /// Example: AGCT (source) -> add nACG, nnAC, nnnA
    ///
    pub fn add_starting_kmers(&mut self, source_node: NodeIndex) {
        let copy_num = self.copy_num(source_node);
        for starting_kmer in self.kmer(source_node).starting_kmers() {
            self.add_kmer(starting_kmer, copy_num);
        }
    }
    ///
    /// For sink node (= no outgoing edges), add all ending kmers of the node.
    ///
    /// Example: AGCT (sink) -> add GCTn, CTnn, Tnn
    ///
    pub fn add_ending_kmers(&mut self, sink_node: NodeIndex) {
        let copy_num = self.copy_num(sink_node);
        for ending_kmer in self.kmer(sink_node).ending_kmers() {
            self.add_kmer(ending_kmer, copy_num);
        }
    }
    ///
    ///
    ///
    pub fn augment_sources_and_sinks(&mut self) {
        let sources = self.get_sources();
        let sinks = self.get_sinks();
        for source in sources {
            self.add_starting_kmers(source);
        }
        for sink in sinks {
            self.add_ending_kmers(sink);
        }
    }
}

///
/// Basic constructors (of basic Dbg)
///
impl<N: DbgNodeBase, E: DbgEdgeBase> Dbg<N, E> {
    ///
    /// plain constructor of dbg
    ///
    pub fn from_digraph(k: usize, graph: DiGraph<N, E>) -> Self {
        Dbg { k, graph }
    }
    ///
    /// Create an empty de bruijn graph with no nodes and edges.
    ///
    pub fn empty(k: usize) -> Self {
        Dbg {
            k,
            graph: DiGraph::new(),
        }
    }
}

///
/// Constructors of integer copy number assigned Dbg
///
impl<N: DbgNode, E: DbgEdge> Dbg<N, E> {
    ///
    /// Convert HashDbg<K> (HashMap from Kmer to CopyNum) into Dbg
    ///
    pub fn from_hashdbg(d: &HashDbg<N::Kmer>) -> Self {
        let mut graph = DiGraph::new();
        // a temporary map from Kmer to NodeIndex
        let mut ids: HashMap<N::Kmer, NodeIndex> = HashMap::default();

        // (1) add a node for each kmer
        for kmer in d.kmers() {
            let node = graph.add_node(N::new(kmer.clone(), d.get(kmer)));
            ids.insert(kmer.clone(), node);
        }

        // (2) add an edge from kmer to its childs
        for kmer in d.kmers() {
            let v = *ids.get(kmer).unwrap();
            for child in d.childs(kmer) {
                let w = *ids.get(&child).unwrap();
                graph.add_edge(v, w, E::new(None));
            }
        }

        Self::from_digraph(d.k(), graph)
    }
    ///
    /// Construct Dbg from a Sequence via converting HashDbg into Dbg.
    ///
    pub fn from_seq<S: Seq>(k: usize, seq: &S) -> Self {
        let hd = HashDbg::from_seq(k, seq);
        Self::from_hashdbg(&hd)
    }
    /// Construct Dbg from Reads
    /// via converting HashDbg into Dbg.
    pub fn from_seqs<T>(k: usize, seqs: T) -> Self
    where
        T: IntoIterator,
        T::Item: Seq,
    {
        let hd = HashDbg::from_seqs(k, seqs);
        Self::from_hashdbg(&hd)
    }
    /// Construct Dbg from Fragment Reads
    /// via converting HashDbg into Dbg.
    ///
    /// **Note** the resulting Dbg can break the flow consistency of node copy numbers.
    pub fn from_fragment_seqs<T>(k: usize, seqs: T) -> Self
    where
        T: IntoIterator,
        T::Item: Seq,
    {
        let hd = HashDbg::from_fragment_seqs(k, seqs);
        Self::from_hashdbg(&hd)
    }
    /// Construct Dbg from styled Reads
    /// via converting HashDbg into Dbg.
    pub fn from_styled_seqs<T>(k: usize, seqs: T) -> Self
    where
        T: IntoIterator,
        T::Item: AsRef<StyledSequence>,
    {
        let hd = HashDbg::from_styled_seqs(k, seqs);
        Self::from_hashdbg(&hd)
    }
}

//
// Edge-centric Dbg conversion
//
impl<N: DbgNodeBase, E: DbgEdgeBase> Dbg<N, E> {
    ///
    /// Construct backend graph (petgraph::Graph) of edge-centric-version of de Bruijn graph. This
    /// method can construct both directed/undirected graph.
    ///
    pub fn to_edbg_graph<Ty: EdgeType, EN, EE, FN, FE>(
        &self,
        to_node: FN,
        to_edge: FE,
    ) -> Graph<EN, EE, Ty, DefaultIx>
    where
        FN: Fn(&N::Kmer) -> EN,
        FE: Fn(NodeIndex, &N) -> EE,
    {
        let mut graph = Graph::default();
        let mut nodes: HashMap<N::Kmer, NodeIndex> = HashMap::default();

        for (node, weight) in self.nodes() {
            let kmer = weight.kmer().clone();

            // add prefix node if not exists
            let prefix = kmer.prefix();
            let v = match nodes.get(&prefix) {
                None => {
                    let node = graph.add_node(to_node(&prefix));
                    nodes.insert(prefix, node);
                    node
                }
                Some(&node) => node,
            };

            // add suffix node if not exists
            let suffix = kmer.suffix();
            let w = match nodes.get(&suffix) {
                None => {
                    let node = graph.add_node(to_node(&suffix));
                    nodes.insert(suffix, node);
                    node
                }
                Some(&node) => node,
            };

            // add an edge for this kmer
            graph.add_edge(v, w, to_edge(node, weight));
        }

        graph
    }
    /// Construct edge-centric dbg from node-centric dbg
    ///
    /// - a intersection (k-1-mer) in Dbg -> a node in EDbg
    ///     by using a function `node`
    ///     `node()` will be called with `km1mer: KmerLike`
    /// - a node (k-mer) in Dbg -> an edge in EDbg
    ///     by using a function `edge`
    ///     `edge()` will be called with node index and its weight
    ///
    pub fn to_edbg_generic<EN, EE, FN, FE>(&self, to_node: FN, to_edge: FE) -> EDbg<EN, EE>
    where
        FN: Fn(&N::Kmer) -> EN,
        FE: Fn(NodeIndex, &N) -> EE,
    {
        let graph = self.to_edbg_graph(to_node, to_edge);
        EDbg::new(self.k(), graph)
    }
}
impl<N: DbgNode, E: DbgEdge> Dbg<N, E> {
    ///
    /// Convert into edge-centric de bruijn graph
    ///
    pub fn to_edbg(&self) -> SimpleEDbg<N::Kmer> {
        self.to_edbg_with_attr(None)
    }
    ///
    /// Convert into edge-centric de bruijn graph with attributes
    ///
    /// if no attributes vector is given, the default value of the type
    /// will be assigned to `edge.attribute`.
    ///
    /// EdgeIndex of edges in edbg corresponds to NodeIndex of nodes in dbg.
    ///
    /// Will be deprecated. use `to_edbg_generic`.
    ///
    pub fn to_edbg_with_attr<A: Copy + PartialEq + Default>(
        &self,
        attrs: Option<&NodeVec<DenseStorage<A>>>,
    ) -> SimpleEDbgWithAttr<N::Kmer, A> {
        self.to_edbg_generic(
            |km1mer| SimpleEDbgNode::new(km1mer.clone()),
            |node, weight| {
                let attr = match attrs {
                    Some(attrs) => attrs[node],
                    None => A::default(),
                };
                let kmer = weight.kmer().clone();
                let copy_num = weight.copy_num();
                SimpleEDbgEdgeWithAttr::new_with_attr(kmer, copy_num, node, attr)
            },
        )
    }
    ///
    /// Assign naive copynums to all edges by naive resolving of intersections
    /// Returns the number of ambiguous intersections.
    ///
    pub fn assign_naive_edge_copy_nums(&mut self) -> usize {
        let default_value = 0;
        let mut n_ambiguous = 0;
        let mut ecn = EdgeCopyNums::new(self.n_edges(), default_value);
        for fi in self.iter_intersections() {
            if fi.is_ambiguous() {
                n_ambiguous += 1;
            }
            if !fi.is_tip_intersection() {
                let fio = fi.resolve_naive();
                assert!(fio.has_valid_node_copy_nums());
                assert!(fio.all_edge_copy_nums_consistent());
                assert!(fio.is_resolved());
                for (_, _, e) in fio.iter_edges() {
                    assert!(ecn[e.index] == default_value);
                    ecn[e.index] = e.copy_num.unwrap();
                }
            }
        }
        self.set_edge_copy_nums(Some(&ecn));
        n_ambiguous
    }
    ///
    /// extend to k+1 dbg by using naive resolving
    ///
    pub fn to_kp1_dbg_naive(&self) -> (Dbg<N, E>, usize) {
        let mut dbg = self.clone();
        let n_ambiguous = dbg.assign_naive_edge_copy_nums();
        (dbg.to_kp1_dbg(), n_ambiguous)
    }
    pub fn to_k_max_dbg_naive(&self, k_max: usize) -> Dbg<N, E> {
        let mut dbg = self.clone();
        let mut k = dbg.k();
        while k < k_max {
            let n_ambiguous = dbg.assign_naive_edge_copy_nums();
            dbg = dbg.to_kp1_dbg();
            k = dbg.k();
            if k == k_max {
                break;
            }
            if n_ambiguous > 0 {
                break;
            }
        }
        dbg
    }
    ///
    /// Create a `k+1` dbg from the `k` dbg whose edge copy numbers are
    /// consistently assigned.
    ///
    /// * Nodes in k+1-dbg
    ///     an edge in k-dbg represents a k+1-mer, and it will correspond to a node in k+1-dbg.
    /// * Edges in k+1-dbg
    ///     a pair of edges (e1, e2) whose end-point and start-point is the same, has an edge in
    ///     k+1-dbg.
    ///
    /// ## TODOs
    ///
    /// * zero-copy-number nodes should be purged. (not required)
    ///
    pub fn to_kp1_dbg(&self) -> Dbg<N, E> {
        assert!(self.is_edge_copy_nums_assigned());
        assert!(self.has_consistent_edge_copy_nums());

        let mut graph = DiGraph::new();

        // mapping from "edge in k-dbg" into "node in k+1-dbg".
        let mut ids: HashMap<EdgeIndex, NodeIndex> = HashMap::default();

        // (1) nodes/edges outside tip area
        // a edge in k-dbg is corresponds to a node in k+1-dbg.
        for (edge, s, t, weight) in self.edges() {
            if !self.is_warp_edge(edge) {
                let kmer = self.kmer(s).join(self.kmer(t));
                let copy_num = weight.copy_num().unwrap_or_else(|| {
                    panic!(
                        "edge {} have no copy nums even though it is not warp edge.",
                        edge.index()
                    )
                });
                let node = graph.add_node(N::new(kmer, copy_num));
                ids.insert(edge, node);
            }
        }
        for (node, weight) in self.nodes() {
            if !weight.is_head() && !weight.is_tail() {
                // add an edge between all in-edges and out-edges pair.
                // --e1--> node --e2--> in k-dbg
                for (e1, _, _) in self.parents(node) {
                    let v1 = ids.get(&e1).unwrap();
                    for (e2, _, _) in self.childs(node) {
                        let v2 = ids.get(&e2).unwrap();
                        // copy numbers of edges in k+1 is ambiguous.
                        graph.add_edge(*v1, *v2, E::new(None));
                    }
                }
            }
        }

        // (2) nodes/edges in tip area
        // intersections
        let tips = self.tips_base();
        let in_nodes: Vec<NodeIndex> = tips
            .iter_in_node_indexes()
            .map(|v| {
                // add a node of in_node
                graph.add_node(N::new(
                    self.node(v).kmer().extend_tail(),
                    self.node(v).copy_num(),
                ))
            })
            .collect();
        let out_nodes: Vec<NodeIndex> = tips
            .iter_out_node_indexes()
            .map(|v| {
                // add a node of out_node
                graph.add_node(N::new(
                    self.node(v).kmer().extend_head(),
                    self.node(v).copy_num(),
                ))
            })
            .collect();
        for (&w1, &w2) in iproduct!(in_nodes.iter(), out_nodes.iter()) {
            graph.add_edge(w1, w2, E::new(None));
        }

        // add an edge for a in_edges of tail nodes
        for (v, &w) in izip!(tips.iter_in_node_indexes(), in_nodes.iter()) {
            for (e, _, _) in self.parents(v) {
                let w2 = ids.get(&e).unwrap();
                // w2: parent(YXNN) -> w: tail(XNNN)
                graph.add_edge(*w2, w, E::new(None));
            }
        }

        // add an edge for a out_edges of head nodes
        for (v, &w) in izip!(tips.iter_out_node_indexes(), out_nodes.iter()) {
            for (e, _, _) in self.childs(v) {
                let w2 = ids.get(&e).unwrap();
                // w: head(NNNX) -> w2: child(NNXY)
                graph.add_edge(w, *w2, E::new(None));
            }
        }

        Self::from_digraph(self.k() + 1, graph)
    }
    pub fn set_copy_nums_all_zero(&mut self) {
        let copy_nums = NodeCopyNums::new(self.n_nodes(), 0);
        self.set_node_copy_nums(&copy_nums);
    }
    ///
    /// remove 0x nodes.
    ///
    pub fn remove_zero_copy_node(&mut self) {
        self.remove_nodes(1)
    }
    ///
    /// remove nodes whose `copy_num` is below the `min_copy_num`.
    ///
    pub fn remove_nodes(&mut self, min_copy_num: CopyNum) {
        self.graph
            .retain_nodes(|g, v| g.node_weight(v).unwrap().copy_num() >= min_copy_num);
    }
    ///
    /// remove deadend nodes
    ///
    /// note: this can cause flow-incosistency.
    ///
    pub fn remove_deadend_nodes(&mut self) {
        remove_deadends(&mut self.graph)
    }
    ///
    /// shrink single copy nodes
    ///
    pub fn shrink_single_copy_node(&self) -> Self {
        let edbg = self.to_edbg_generic(
            // to_node:
            |_| (),
            // to_edge:
            |node, weight| {
                let copy_num = weight.copy_num();
                if copy_num <= 1 {
                    // redundant k-mer
                    FlowEdgeBase::new(0, copy_num, 1.0)
                } else {
                    // necessary
                    FlowEdgeBase::new(copy_num, 10000, 0.0)
                }
            },
        );
        // solve as min_flow
        let current_flow: Flow<usize> = self.to_node_copy_nums().switch_index();
        let flow = min_cost_flow_from(&edbg.graph, &current_flow);

        // TODO
        // inspect_flow_constraint(&flow, &edbg.graph);

        let mut ret = self.clone();
        ret.set_node_copy_nums(&flow.switch_index());
        ret
    }
}

#[cfg(test)]
mod tests {
    use super::super::mocks::*;
    use super::*;
    use crate::common::ni;
    use crate::common::sequence_to_string;
    use crate::dbg::edge_centric::EDbgEdge;
    use crate::kmer::veckmer::VecKmer;
    use crate::utils::is_equal_as_set;

    #[test]
    fn dbg_new() {
        let hd: HashDbg<VecKmer> = HashDbg::from_seq(4, b"ATCGGCT");
        println!("{}", hd);
        let dbg: SimpleDbg<VecKmer> = SimpleDbg::from_hashdbg(&hd);
        println!("{}", dbg);
        for (node, weight) in dbg.nodes() {
            println!("{:?} {}", node, weight);
            for (edge, child, weight) in dbg.childs(node) {
                println!("{:?} {:?} {}", edge, child, weight);
            }
            for (edge, parent, weight) in dbg.parents(node) {
                println!("{:?} {:?} {}", edge, parent, weight);
            }
        }
    }
    #[test]
    fn dbg_to_edbg() {
        let hd: HashDbg<VecKmer> = HashDbg::from_seq(4, b"ATCGGCT");
        let dbg: SimpleDbg<VecKmer> = SimpleDbg::from_hashdbg(&hd);
        println!("{}", dbg);
        let edbg = dbg.to_edbg();
        println!("{}", edbg);
        assert_eq!(edbg.n_edges(), dbg.n_nodes());
    }
    #[test]
    fn dbg_to_edbg_with_attr() {
        let hd: HashDbg<VecKmer> = HashDbg::from_seq(4, b"ATCGGCT");
        let dbg: SimpleDbg<VecKmer> = SimpleDbg::from_hashdbg(&hd);

        let a = 10.1;
        let b = 1.1;
        let mut v: NodeVec<DenseStorage<f64>> = NodeVec::new(dbg.n_nodes(), a);
        v[ni(1)] = b;

        let edbg = dbg.to_edbg_with_attr(Some(&v));
        println!("{}", edbg);
        for (edge, v, w, weight) in edbg.edges() {
            if weight.origin_node() == ni(1) {
                assert_eq!(weight.attribute, b);
            } else {
                assert_eq!(weight.attribute, a);
            }
        }
    }
    #[test]
    fn dbg_kmer() {
        let hd: HashDbg<VecKmer> = HashDbg::from_seq(4, b"ATCGGCT");
        let dbg: SimpleDbg<VecKmer> = SimpleDbg::from_hashdbg(&hd);
        println!("{}", dbg);
        assert!(!dbg.is_edge_copy_nums_assigned());
        println!("{:?}", dbg.get_kmer(&VecKmer::from_bases(b"ATCG")));
        assert_eq!(dbg.get_kmer(&VecKmer::from_bases(b"ATCA")), None);
        assert_eq!(dbg.get_kmer(&VecKmer::from_bases(b"ATCG")), Some(ni(9)));

        let m = dbg.to_kmer_map();
        assert_eq!(m.get(&VecKmer::from_bases(b"ATCA")).copied(), None);
        assert_eq!(m.get(&VecKmer::from_bases(b"TCGG")).copied(), Some(ni(5)));
        println!("{:?}", m);
    }
    #[test]
    fn dbg_copy_numbers() {
        let hd: HashDbg<VecKmer> = HashDbg::from_seq(4, b"ATCGGCT");
        let mut dbg: SimpleDbg<VecKmer> = SimpleDbg::from_hashdbg(&hd);
        println!("{}", dbg);
        assert_eq!(dbg.to_node_copy_nums().to_vec(), vec![1; dbg.n_nodes()]);
        assert_eq!(dbg.to_edge_copy_nums(), None);
        assert_eq!(dbg.is_edge_copy_nums_assigned(), false);

        // node copy numbers assignment
        dbg.set_node_copy_nums(&NodeCopyNums::from_slice(&vec![0; dbg.n_nodes()], 0));
        assert_eq!(dbg.to_node_copy_nums().to_vec(), vec![0; dbg.n_nodes()],);

        // edge copy numbers assignment
        dbg.set_edge_copy_nums(Some(&EdgeCopyNums::from_slice(&vec![1; dbg.n_edges()], 0)));
        assert_eq!(
            dbg.to_edge_copy_nums().unwrap().to_vec(),
            vec![1, 1, 1, 1, 1, 1, 0, 1, 1, 1]
        );
        assert_eq!(dbg.is_edge_copy_nums_assigned(), true);

        let nodes = dbg.to_nodes_of_seq(b"ATCGGCT").unwrap();
        println!("nodes={:?}", nodes);
        assert_eq!(
            nodes,
            vec![
                ni(7),
                ni(3),
                ni(4),
                ni(9),
                ni(5),
                ni(8),
                ni(0),
                ni(1),
                ni(2),
                ni(6)
            ]
        );
        println!("{}", sequence_to_string(&dbg.path_as_sequence(&nodes)));
        assert_eq!(dbg.path_as_sequence(&nodes), b"ATCGGCTnnn");

        let (ncn, ecn) = dbg.to_copy_nums_of_seq(b"ATCGGCT").unwrap();
        assert_eq!(ncn.to_vec(), vec![1, 1, 1, 1, 1, 1, 1, 1, 1, 1]);
        assert_eq!(ecn.to_vec(), vec![1, 1, 1, 1, 1, 1, 1, 1, 1, 1]);

        assert_eq!(dbg.has_consistent_node_copy_nums(), true);
        assert_eq!(dbg.has_consistent_edge_copy_nums(), true);

        dbg.set_edge_copy_nums(Some(&EdgeCopyNums::from_slice(
            &vec![1, 1, 1, 3, 1, 1, 3, 1, 1, 1],
            0,
        )));
        assert_eq!(dbg.has_consistent_edge_copy_nums(), false);

        dbg.set_edge_copy_nums(Some(&EdgeCopyNums::from_slice(
            &vec![1, 1, 1, 1, 1, 1, 1, 1, 1, 1],
            0,
        )));
        assert_eq!(dbg.has_consistent_edge_copy_nums(), true);

        dbg.set_node_copy_nums(&NodeCopyNums::from_slice(
            &vec![1, 1, 1, 3, 1, 1, 3, 1, 1, 1],
            0,
        ));
        assert_eq!(dbg.has_consistent_node_copy_nums(), false);
    }
    #[test]
    fn dbg_copy_nums_from_styled_seq() {
        // FIXME
        // this test fails when k=8
        let dbg: SimpleDbg<VecKmer> = SimpleDbg::from_seqs(4, &vec![b"ATTCGATCGAT".to_vec()]);
        println!("{}", dbg);

        // (1) StyledSeqs that not exists in dbg
        let ret = dbg.to_copy_nums_of_styled_seqs(&[
            StyledSequence::linear(b"ATCGTC".to_vec()),
            StyledSequence::linear(b"ATCGTC".to_vec()),
        ]);
        println!("(1) {:?}", ret);
        assert!(ret.is_err());

        // (2) true genomic StyledSeqs
        let ret = dbg.to_copy_nums_of_styled_seqs(&[
            StyledSequence::linear(b"ATTCGATCGAT".to_vec()),
            StyledSequence::linear(b"ATTCGATCGAT".to_vec()),
        ]);
        println!("(2) {:?}", ret);
        assert!(ret.is_ok());
        let (nc, ec) = ret.unwrap();
        println!("nc={}", nc);
        println!("ec={}", ec);
        assert_eq!(nc.to_vec(), vec![2, 2, 2, 2, 4, 4, 2, 2, 2, 2, 2, 2]);
        assert_eq!(ec.to_vec(), vec![2, 2, 2, 2, 2, 2, 4, 2, 2, 2, 2, 2, 2]);
    }
    #[test]
    fn manual_dbg() {
        let dbg: SimpleDbg<VecKmer> = SimpleDbg::empty(4);
        // dbg.add_node();
        // dbg.add_seq(b"ATCGAT");
    }
    #[test]
    fn dbg_tips() {
        // base
        let dbg = mock_base();
        let tips = dbg.tips();
        println!("{}", dbg);
        println!("{}", tips);
        assert_eq!(tips.n_in_nodes(), 1);
        assert_eq!(tips.in_node_index(0), ni(6));
        assert_eq!(tips.n_out_nodes(), 1);
        assert_eq!(tips.out_node_index(0), ni(7));
        assert!(tips.km1mer().is_null());

        // intersection
        let dbg = mock_intersection();
        let tips = dbg.tips();
        println!("{}", dbg);
        println!("{}", tips);
        assert_eq!(tips.n_in_nodes(), 2);
        assert_eq!(tips.in_node_index(0), ni(3));
        assert_eq!(tips.in_node_index(1), ni(7));
        assert_eq!(tips.n_out_nodes(), 2);
        assert_eq!(tips.out_node_index(0), ni(8));
        assert_eq!(tips.out_node_index(1), ni(14));
        assert!(tips.km1mer().is_null());
    }
    #[test]
    fn dbg_extension() {
        let mut dbg = mock_intersection();
        // println!("{}", dbg);
        let (ncn, ecn) = dbg.to_copy_nums_of_seq(b"AACTAGCTT").unwrap();
        dbg.set_node_copy_nums(&ncn);
        dbg.set_edge_copy_nums(Some(&ecn));
        println!("{}", dbg);
        // println!("{}", dbg.to_cytoscape());
        let dbg2 = dbg.to_kp1_dbg();
        println!("{}", dbg2);
        assert!(dbg2.has_consistent_node_copy_nums());

        let seqs = dbg.to_seqs();
        for seq in seqs.iter() {
            println!("dbg={}", sequence_to_string(seq));
        }

        let seqs = dbg2.to_seqs();
        for seq in seqs.iter() {
            println!("dbg2={}", sequence_to_string(seq));
        }
    }
    #[test]
    fn dbg_extension_intersection_a() {
        //
        // [pattern a]
        // representing ATAGCT and TAAGCC
        //
        let mut dbg = mock_intersection_small();
        println!("{}", dbg);
        println!("{}", dbg.to_dot());
        assert!(dbg.is_valid());
        assert!(!dbg.is_edge_copy_nums_assigned());
        assert_eq!(format!("{}", dbg), "4,L:TAAGCC,L:ATAGCT");

        // discarded edges
        // * TAGC 17 -> AGCC 5
        // * AAGC 11 -> AGCT 12
        // * warp edges 8->9, 8->3, 6->9, 6->3
        let ecn = EdgeCopyNums::from_slice(
            &[
                1, 1, 1, 1, 1, 1, 0, 0, 1, 0, 0, 1, 1, 1, 0, 1, 1, 1, 1, 1, 0, 1,
            ],
            0,
        );
        let mut ecn2 = EdgeCopyNums::new(dbg.n_edges(), 1);
        ecn2[dbg
            .find_edge_from_kp1mer(&VecKmer::from_bases(b"TAGCC"))
            .unwrap()] = 0;
        ecn2[dbg
            .find_edge_from_kp1mer(&VecKmer::from_bases(b"AAGCT"))
            .unwrap()] = 0;
        println!("{}", ecn);
        println!("{}", ecn2);
        dbg.set_edge_copy_nums(Some(&ecn));
        assert!(dbg.is_edge_copy_nums_assigned());
        assert_eq!(dbg.to_edge_copy_nums().unwrap(), ecn);

        let dbg2 = dbg.to_kp1_dbg();
        println!("{}", dbg2);
        println!("{}", dbg2.to_dot());
        assert!(dbg2.is_valid());
        assert!(!dbg2.is_edge_copy_nums_assigned());
        assert_eq!(format!("{}", dbg2), "5,L:TAAGCC,L:ATAGCT");
    }
    #[test]
    fn dbg_extension_intersection_b() {
        //
        // [pattern b]
        // representing ATAGCC and TAAGCT
        //
        let mut dbg = mock_intersection_small();
        println!("{}", dbg);
        println!("{}", dbg.to_dot());
        assert!(dbg.is_valid());
        assert!(!dbg.is_edge_copy_nums_assigned());
        assert_eq!(format!("{}", dbg), "4,L:TAAGCC,L:ATAGCT");

        // discarded edges
        // * TAGC 17 -> AGCT 12
        // * AAGC 11 -> AGCC 5
        // * warp edges 8->9, 8->3, 6->9, 6->3
        let ecn = EdgeCopyNums::from_slice(
            &[
                1, 1, 1, 1, 1, 1, 0, 0, 1, 0, 0, 1, 1, 0, 1, 1, 1, 1, 1, 1, 1, 0,
            ],
            0,
        );
        println!("{}", ecn);
        dbg.set_edge_copy_nums(Some(&ecn));
        assert!(dbg.is_edge_copy_nums_assigned());
        assert_eq!(dbg.to_edge_copy_nums().unwrap(), ecn);

        let dbg2 = dbg.to_kp1_dbg();
        println!("{}", dbg2);
        println!("{}", dbg2.to_dot());
        assert!(dbg2.is_valid());
        assert!(!dbg2.is_edge_copy_nums_assigned());
        assert_eq!(format!("{}", dbg2), "5,L:TAAGCT,L:ATAGCC");
    }
    #[test]
    fn dbg_extension_2() {
        let mut dbg = mock_manual();
        println!("{}", dbg);
        println!("{}", dbg.to_dot());
        assert!(dbg.is_valid());
        assert!(!dbg.is_edge_copy_nums_assigned());
        assert_eq!(format!("{}", dbg), "4,L:ATCGAGCATG");

        // (1) set the edge_copy_nums
        let mut ecn: EdgeCopyNums =
            EdgeCopyNums::from_slice(&[1, 1, 1, 1, 1, 1, 1, 1, 1, 1, 1, 1, 0], 0);
        dbg.set_edge_copy_nums(Some(&ecn));
        assert!(dbg.is_edge_copy_nums_assigned());

        // converting back gives the same vector?
        let ecn2 = dbg.to_edge_copy_nums().unwrap();
        println!("{}", ecn2);
        assert_eq!(ecn, ecn2);

        // the edges have proper copy nums?
        for (edge, _, _, weight) in dbg.edges() {
            if dbg.is_warp_edge(edge) {
                assert!(weight.copy_num().is_none());
            } else {
                assert!(weight.copy_num().is_some());
                assert_eq!(weight.copy_num().unwrap(), 1);
            }
        }

        // (2) upgrade the dbg
        let dbg2 = dbg.to_kp1_dbg();
        println!("{}", dbg2);
        println!("{}", dbg2.to_dot());
        assert!(dbg2.is_valid());
        assert!(!dbg2.is_edge_copy_nums_assigned());

        assert_eq!(format!("{}", dbg2), "5,L:ATCGAGCATG");
    }
    #[test]
    fn dbg_clone() {
        let mut g: DiGraph<u32, ()> = DiGraph::new();
        let v = g.add_node(10);
        println!("{}", g.node_count());
        println!("{}", g.edge_count());

        let g2 = (&g).clone();
        let v = g.add_node(11);

        println!("{}", g.node_count());
        println!("{}", g.edge_count());

        println!("{}", g2.node_count());
        println!("{}", g2.edge_count());
    }
    #[test]
    fn dbg_remove_zero_copy() {
        let mut dbg = mock_intersection();
        println!("{}", dbg.to_dot());
        let (ncn, ecn) = dbg.to_copy_nums_of_seq(b"AACTAGCTT").unwrap();
        dbg.set_node_copy_nums(&ncn);
        dbg.set_edge_copy_nums(Some(&ecn));
        println!("{}", dbg.to_dot());

        dbg.remove_zero_copy_node();
        assert!(dbg.is_valid());
        println!("{}", dbg.to_dot());
        println!("{}", dbg);
        assert_eq!(dbg.to_string(), "4,L:AACTAGCTT");
    }
    #[test]
    fn dbg_ambiguous_intersections() {
        let dbg = mock_intersection();
        println!("{}", dbg.to_dot());
        println!("{}", dbg.n_ambiguous_intersections());
        assert_eq!(dbg.n_ambiguous_intersections(), 1);

        let dbg = mock_base();
        println!("{}", dbg.to_dot());
        println!("{}", dbg.n_ambiguous_intersections());
        assert_eq!(dbg.n_ambiguous_intersections(), 0);

        let dbg = mock_two_seqs();
        println!("{}", dbg.to_dot());
        println!("{}", dbg.n_ambiguous_intersections());
        assert_eq!(dbg.n_ambiguous_intersections(), 0);

        let dbg = mock_rep();
        println!("{}", dbg.to_dot());
        println!("{}", dbg.n_ambiguous_intersections());
        assert_eq!(dbg.n_ambiguous_intersections(), 2);
    }
    #[test]
    fn dbg_nodes_vs_styled_seq() {
        let dbg: SimpleDbg<VecKmer> = SimpleDbg::from_seqs(4, &vec![b"ATTCGATCGAT".to_vec()]);
        let seq = StyledSequence::linear_fragment(b"TCGATCG".to_vec());
        let nodes = dbg.to_nodes_of_styled_seq(&seq).unwrap();
        println!("nodes={:?}", nodes);
        let seq2 = dbg.to_styled_seq_of_nodes(&nodes).unwrap();
        println!("seq2={}", seq2);
        assert_eq!(seq, seq2);
    }
    #[test]
    fn dbg_to_copy_nums_list() {
        let dbg: SimpleDbg<VecKmer> = SimpleDbg::from_seqs(4, &vec![b"ATTCGATCGAT".to_vec()]);
        let copy_nums = dbg.to_copy_nums_list();
        println!("{:?}", copy_nums);
        let v: Vec<_> = copy_nums
            .into_iter()
            .map(|(copy_num, nodes)| {
                let ids: Vec<_> = nodes.iter().map(|node| node.index()).collect();
                (copy_num, ids)
            })
            .collect();
        println!("{:?}", v);
        assert_eq!(
            v,
            vec![(1, vec![0, 1, 2, 3, 6, 7, 8, 9, 10, 11]), (2, vec![4, 5])]
        )
    }
    #[test]
<<<<<<< HEAD
    fn dbg_node_add() {
        let mut dbg: SimpleDbg<VecKmer> = SimpleDbg::from_seqs(4, &vec![b"CATTCGAC".to_vec()]);
        println!("N={} E={}", dbg.n_nodes(), dbg.n_edges());
        println!("{}", dbg.to_dot());
        assert_eq!(dbg.n_nodes(), 11);
        assert_eq!(dbg.n_edges(), 11);

        // 1 node (TTCA) and 1 edge (ATTC -> *) will be added
        dbg.add_kmer(VecKmer::from_bases(b"TTCA"), 1);
        println!("N={} E={}", dbg.n_nodes(), dbg.n_edges());
        println!("{}", dbg.to_dot());
        assert!(dbg.is_graph_valid());
        assert_eq!(dbg.n_nodes(), 12);
        assert_eq!(dbg.n_edges(), 12);

        // 1 node (TCAT) and 2 edge (* -> CATT and TTCA -> *)  will be added
        dbg.add_kmer(VecKmer::from_bases(b"TCAT"), 1);
        println!("N={} E={}", dbg.n_nodes(), dbg.n_edges());
        println!("{}", dbg.to_dot());
        assert!(dbg.is_graph_valid());
        assert_eq!(dbg.n_nodes(), 13);
        assert_eq!(dbg.n_edges(), 14);

        // 0 node and 0 edge will be added. copy_num of TCAT will be 2.
        dbg.add_kmer(VecKmer::from_bases(b"TCAT"), 1);
        println!("{}", dbg.to_dot());
        assert_eq!(dbg.n_nodes(), 13);
        assert_eq!(dbg.n_edges(), 14);
        assert_eq!(
            dbg.node(
                dbg.find_node_from_kmer(&VecKmer::from_bases(b"TCAT"))
                    .unwrap()
            )
            .copy_num(),
            2
        );
    }
    #[test]
    fn dbg_from_fragment_seqs() {
        // construction
        let dbg: SimpleDbg<VecKmer> =
            SimpleDbg::from_fragment_seqs(4, &vec![b"ATTCGAC".to_vec(), b"TCGACCA".to_vec()]);
        println!("{}", dbg.to_dot());
        assert!(dbg.has_no_duplicated_node());
        assert!(dbg.has_no_parallel_edge());
        assert!(dbg.is_graph_valid());
        let kmers: Vec<VecKmer> = dbg.nodes().map(|(_, w)| w.kmer().clone()).collect();
        let kmers_true = vec![
            VecKmer::from_bases(b"ATTC"),
            VecKmer::from_bases(b"TTCG"),
            VecKmer::from_bases(b"TCGA"),
            VecKmer::from_bases(b"CGAC"),
            VecKmer::from_bases(b"GACC"),
            VecKmer::from_bases(b"ACCA"),
        ];
        assert!(is_equal_as_set(&kmers, &kmers_true));
        assert_eq!(
            dbg.node(
                dbg.find_node_from_kmer(&VecKmer::from_bases(b"TCGA"))
                    .unwrap()
            )
            .copy_num(),
            2
        );
        assert_eq!(
            dbg.node(
                dbg.find_node_from_kmer(&VecKmer::from_bases(b"CGAC"))
                    .unwrap()
            )
            .copy_num(),
            2
        );

        // adding tips
        let sources = dbg.get_sources();
        println!("{:?}", sources);
        assert_eq!(
            sources,
            vec![dbg
                .find_node_from_kmer(&VecKmer::from_bases(b"ATTC"))
                .unwrap()]
        );
        let sinks = dbg.get_sinks();
        println!("{:?}", sinks);
        assert_eq!(
            sinks,
            vec![dbg
                .find_node_from_kmer(&VecKmer::from_bases(b"ACCA"))
                .unwrap()]
        );

        let kmers_true = vec![
            VecKmer::from_bases(b"nnnA"),
            VecKmer::from_bases(b"nnAT"),
            VecKmer::from_bases(b"nATT"),
            VecKmer::from_bases(b"ATTC"),
            VecKmer::from_bases(b"TTCG"),
            VecKmer::from_bases(b"TCGA"),
            VecKmer::from_bases(b"CGAC"),
            VecKmer::from_bases(b"GACC"),
            VecKmer::from_bases(b"ACCA"),
            VecKmer::from_bases(b"CCAn"),
            VecKmer::from_bases(b"CAnn"),
            VecKmer::from_bases(b"Annn"),
        ];
        {
            let mut dbg_new = dbg.clone();
            dbg_new.add_starting_kmers(sources[0]);
            println!("{}", dbg_new.to_dot());
            dbg_new.add_ending_kmers(sinks[0]);
            println!("{}", dbg_new.to_dot());
            assert!(dbg_new.is_graph_valid());
            assert!(dbg_new.has_no_duplicated_node());
            let kmers: Vec<VecKmer> = dbg_new.nodes().map(|(_, w)| w.kmer().clone()).collect();
            assert!(is_equal_as_set(&kmers, &kmers_true));
        }
        {
            let mut dbg_new = dbg.clone();
            dbg_new.augment_sources_and_sinks();
            println!("{}", dbg_new.to_dot());
            assert!(dbg_new.is_graph_valid());
            assert!(dbg_new.has_no_duplicated_node());
            let kmers: Vec<VecKmer> = dbg_new.nodes().map(|(_, w)| w.kmer().clone()).collect();
            assert!(is_equal_as_set(&kmers, &kmers_true));
=======
    fn dbg_kp1_naive() {
        {
            let dbg0 = mock_base();
            let (dbg1, n) = dbg0.to_kp1_dbg_naive();
            println!("{}", dbg0.to_dot());
            println!("{}", dbg1.to_dot());
            println!("{}", n);
            assert_eq!(
                dbg0.to_styled_seqs(),
                vec![StyledSequence::linear(b"ATCGGCT".to_vec())]
            );
            assert_eq!(dbg0.k(), 4);
            assert_eq!(
                dbg1.to_styled_seqs(),
                vec![StyledSequence::linear(b"ATCGGCT".to_vec())]
            );
            assert_eq!(dbg1.k(), 5);
            assert_eq!(n, 0);

            let dbgf = dbg0.to_k_max_dbg_naive(20);
            println!("{}", dbgf.to_dot());
            assert_eq!(dbgf.k(), 20);
        }

        {
            let dbg0 = mock_intersection();
            let (dbg1, n) = dbg0.to_kp1_dbg_naive();
            println!("{}", dbg0.to_dot());
            println!("{}", dbg1.to_dot());
            println!("{}", n);
            assert!(dbg1.is_valid());
            let kmer_copynum = |kmer: &VecKmer| {
                dbg1.node(dbg1.find_node_from_kmer(kmer).unwrap())
                    .copy_num()
            };
            assert_eq!(kmer_copynum(&VecKmer::from_bases(b"GTAGC")), 0);
            assert_eq!(kmer_copynum(&VecKmer::from_bases(b"GTAGG")), 1);
            assert_eq!(kmer_copynum(&VecKmer::from_bases(b"CTAGC")), 1);
            assert_eq!(kmer_copynum(&VecKmer::from_bases(b"CTAGG")), 0);
            assert_eq!(n, 1);

            let dbgf = dbg0.to_k_max_dbg_naive(20);
            println!("dbgf {}", dbgf.to_dot());
            assert_eq!(dbgf.k(), 5);
>>>>>>> 4faa6d56
        }
    }
}<|MERGE_RESOLUTION|>--- conflicted
+++ resolved
@@ -694,14 +694,9 @@
         T: IntoIterator,
         T::Item: AsRef<StyledSequence>,
     {
-        let (copy_nums_true, _) =
-            self.to_copy_nums_of_styled_seqs(seqs)
-                .unwrap_or_else(|missing_kmers| {
-                    panic!(
-                        "some true k-mers ({}) are not in the dbg",
-                        kmers_to_string(&missing_kmers)
-                    )
-                });
+        let (copy_nums_true, _) = self
+            .to_copy_nums_of_styled_seqs(seqs)
+            .unwrap_or_else(|missing_kmers| panic!("{}", missing_kmers));
         self.set_node_copy_nums(&copy_nums_true);
     }
 }
@@ -1673,7 +1668,6 @@
         )
     }
     #[test]
-<<<<<<< HEAD
     fn dbg_node_add() {
         let mut dbg: SimpleDbg<VecKmer> = SimpleDbg::from_seqs(4, &vec![b"CATTCGAC".to_vec()]);
         println!("N={} E={}", dbg.n_nodes(), dbg.n_edges());
@@ -1798,7 +1792,8 @@
             assert!(dbg_new.has_no_duplicated_node());
             let kmers: Vec<VecKmer> = dbg_new.nodes().map(|(_, w)| w.kmer().clone()).collect();
             assert!(is_equal_as_set(&kmers, &kmers_true));
-=======
+        }
+    }
     fn dbg_kp1_naive() {
         {
             let dbg0 = mock_base();
@@ -1843,7 +1838,6 @@
             let dbgf = dbg0.to_k_max_dbg_naive(20);
             println!("dbgf {}", dbgf.to_dot());
             assert_eq!(dbgf.k(), 5);
->>>>>>> 4faa6d56
         }
     }
 }