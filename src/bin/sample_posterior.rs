--- conflicted
+++ resolved
@@ -76,28 +76,8 @@
 
     println!("# started_at={}", chrono::Local::now());
     println!("# opts={:?}", opts);
-<<<<<<< HEAD
     experiment.show_genome();
-    println!("# k={}", dbg.k());
-    println!("# n_dead_nodes={}", dbg.n_dead_nodes());
-    println!("# n_nodes={}", dbg.n_nodes());
-    println!("# n_edges={}", dbg.n_edges());
-    println!("# copy_num_stats={:?}", dbg.copy_num_stats());
-    println!("# degree_stats={:?}", dbg.degree_stats());
-    let edbg = dbg.to_compact_edbg_graph();
-    println!("# n_nodes_compacted_edbg={}", edbg.node_count());
-    println!("# n_edges_compacted_edbg={}", edbg.edge_count());
-    println!(
-        "# init_dist_from_true={}",
-        dbg.to_node_copy_nums().dist(&copy_nums_true)
-    );
-=======
-    println!("# n_hap={}", genome.len());
-    for i in 0..genome.len() {
-        println!("# genome[{}]={}", i, genome[i]);
-    }
     let mut k = dbg.k();
->>>>>>> 4faa6d56
 
     while k <= opts.k_final {
         let (copy_nums_true, _) = dbg.to_copy_nums_of_styled_seqs(&genome).unwrap();
