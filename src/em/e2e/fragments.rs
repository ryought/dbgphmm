--- conflicted
+++ resolved
@@ -36,13 +36,8 @@
             println!("{:?}", pos[i]);
         }
 
-<<<<<<< HEAD
         let k: usize = 8;
-        let dbg_raw: SimpleDbg<VecKmer> = SimpleDbg::from_reads(k, &reads);
-=======
-        let k: usize = 12;
         let dbg_raw: SimpleDbg<VecKmer> = SimpleDbg::from_seqs(k, &reads);
->>>>>>> c1991a52
         println!("{}", dbg_raw);
 
         // (4) compare with true dbg
